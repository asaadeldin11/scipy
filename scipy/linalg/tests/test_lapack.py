--- conflicted
+++ resolved
@@ -1657,7 +1657,6 @@
                                       x/scale, decimal=4)
 
 
-<<<<<<< HEAD
 @pytest.mark.parametrize('dtype', DTYPES)
 @pytest.mark.parametrize('shape', [(3, 7), (7, 3), (2**18, 2**18)])
 def test_geqrfp_lwork(dtype, shape):
@@ -1750,7 +1749,8 @@
     A_empty = np.array([])
     geqrfp = get_lapack_funcs('geqrfp', dtype=A_empty.dtype)
     assert_raises(Exception, geqrfp, A_empty)
-=======
+
+
 @pytest.mark.parametrize("driver", ['ev', 'evd', 'evr', 'evx'])
 @pytest.mark.parametrize("pfx", ['sy', 'he'])
 def test_standard_eigh_lworks(pfx, driver):
@@ -1779,5 +1779,4 @@
         _compute_lwork(dz_dlw, n, uplo="L")
     except Exception as e:
         pytest.fail("{}_lwork raised unexpected exception: {}"
-                    "".format(pfx+driver, e))
->>>>>>> 8fe52e3c
+                    "".format(pfx+driver, e))