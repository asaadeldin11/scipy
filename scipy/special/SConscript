--- conflicted
+++ resolved
@@ -90,24 +90,9 @@
        'toms_wrappers.c','cdf_wrappers.c','ufunc_extras.c',
        '_logit.c.src']
 
-src_cxx = ['_ufuncs_cxx.cxx']
+src_cxx = ['_ufuncs_cxx.cxx', '_faddeeva.cxx', 'faddeeva_w.cxx']
 
-<<<<<<< HEAD
-# faddeeva extension
-env.NumpyPythonExtension('_faddeeva', source=['_faddeeva.cxx',
-                                              'faddeeva_w.cxx'])
-
-# lambertw extension
-env.NumpyPythonExtension('lambertw', source = 'lambertw.c')
-
-# Cephes extension
-src = ['_cephesmodule.c', 'amos_wrappers.c', 'specfun_wrappers.c', \
-       'cdf_wrappers.c','ufunc_extras.c']
-
-env.NumpyPythonExtension('_cephes', 
-=======
 env.NumpyPythonExtension('_ufuncs', 
->>>>>>> 8923ef1d
                          source = src, 
                          LIBS = ['sc_amos', 'sc_c_misc', 'sc_cephes', 'sc_mach',\
                                  'sc_cdf', 'sc_specfunlib']) 
